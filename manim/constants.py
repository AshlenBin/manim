import numpy as np
import os
from .config import config


# Messages
NOT_SETTING_FONT_MSG = '''
You haven't set font.
If you are not using English, this may cause text rendering problem.
You set font like:
text = Text('your text', font='your font')
or:
class MyText(Text):
    CONFIG = {
        'font': 'My Font'
    }
'''
<<<<<<< HEAD
=======
START_X = 30
START_Y = 20
NORMAL = 'NORMAL'
ITALIC = 'ITALIC'
OBLIQUE = 'OBLIQUE'
BOLD = 'BOLD'

TEX_TEMPLATE = None

>>>>>>> 0261b830
SCENE_NOT_FOUND_MESSAGE = """
   {} is not in the script
"""
CHOOSE_NUMBER_MESSAGE = """
Choose number corresponding to desired scene/arguments.
(Use comma separated list for multiple entries)
Choice(s): """
INVALID_NUMBER_MESSAGE = "Invalid scene numbers have been specified. Aborting."
NO_SCENE_MESSAGE = """
   There are no scenes inside that module
"""

# Cairo stuff
NORMAL = 'NORMAL'
ITALIC = 'ITALIC'
OBLIQUE = 'OBLIQUE'
BOLD = 'BOLD'

# Geometry: directions
ORIGIN = np.array((0., 0., 0.))
UP = np.array((0., 1., 0.))
DOWN = np.array((0., -1., 0.))
RIGHT = np.array((1., 0., 0.))
LEFT = np.array((-1., 0., 0.))
IN = np.array((0., 0., -1.))
OUT = np.array((0., 0., 1.))

# Geometry: axes
X_AXIS = np.array((1., 0., 0.))
Y_AXIS = np.array((0., 1., 0.))
Z_AXIS = np.array((0., 0., 1.))

# Geometry: useful abbreviations for diagonals
UL = UP + LEFT
UR = UP + RIGHT
DL = DOWN + LEFT
DR = DOWN + RIGHT

# Geometry
START_X = 30
START_Y = 20

# Geometry: frame
FRAME_HEIGHT = 8.0
PIXEL_WIDTH = config['CAMERA_CONFIG']['PIXEL_WIDTH']
PIXEL_HEIGHT = config['CAMERA_CONFIG']['PIXEL_HEIGHT']
FRAME_RATE = config['CAMERA_CONFIG']['FRAME_RATE']
FRAME_WIDTH = FRAME_HEIGHT * PIXEL_WIDTH / PIXEL_HEIGHT
FRAME_Y_RADIUS = FRAME_HEIGHT / 2
FRAME_X_RADIUS = FRAME_WIDTH / 2

# Geometry: sides
TOP = FRAME_Y_RADIUS * UP
BOTTOM = FRAME_Y_RADIUS * DOWN
LEFT_SIDE = FRAME_X_RADIUS * LEFT
RIGHT_SIDE = FRAME_X_RADIUS * RIGHT

# Default buffers (padding)
SMALL_BUFF = 0.1
MED_SMALL_BUFF = 0.25
MED_LARGE_BUFF = 0.5
LARGE_BUFF = 1
DEFAULT_MOBJECT_TO_EDGE_BUFFER = MED_LARGE_BUFF
DEFAULT_MOBJECT_TO_MOBJECT_BUFFER = MED_SMALL_BUFF

# Times in seconds
DEFAULT_POINTWISE_FUNCTION_RUN_TIME = 3.0
DEFAULT_WAIT_TIME = 1.0

# Misc
DEFAULT_POINT_DENSITY_2D = 25
DEFAULT_POINT_DENSITY_1D = 250
DEFAULT_STROKE_WIDTH = 4

# Tex stuff
TEX_USE_CTEX = False
TEX_TEXT_TO_REPLACE = "YourTextHere"
TEMPLATE_TEX_FILE = os.path.join(
    os.path.dirname(os.path.realpath(__file__)),
    "tex_template.tex" if not TEX_USE_CTEX else "ctex_template.tex"
)
with open(TEMPLATE_TEX_FILE, "r") as infile:
    TEMPLATE_TEXT_FILE_BODY = infile.read()
    TEMPLATE_TEX_FILE_BODY = TEMPLATE_TEXT_FILE_BODY.replace(
        TEX_TEXT_TO_REPLACE,
        "\\begin{align*}\n" + TEX_TEXT_TO_REPLACE + "\n\\end{align*}",
    )

# Mathematical constants
PI = np.pi
TAU = 2 * PI
DEGREES = TAU / 360

# ffmpeg stuff
FFMPEG_BIN = "ffmpeg"

# Colors
COLOR_MAP = {
    "DARK_BLUE": "#236B8E",
    "DARK_BROWN": "#8B4513",
    "LIGHT_BROWN": "#CD853F",
    "BLUE_E": "#1C758A",
    "BLUE_D": "#29ABCA",
    "BLUE_C": "#58C4DD",
    "BLUE_B": "#9CDCEB",
    "BLUE_A": "#C7E9F1",
    "TEAL_E": "#49A88F",
    "TEAL_D": "#55C1A7",
    "TEAL_C": "#5CD0B3",
    "TEAL_B": "#76DDC0",
    "TEAL_A": "#ACEAD7",
    "GREEN_E": "#699C52",
    "GREEN_D": "#77B05D",
    "GREEN_C": "#83C167",
    "GREEN_B": "#A6CF8C",
    "GREEN_A": "#C9E2AE",
    "YELLOW_E": "#E8C11C",
    "YELLOW_D": "#F4D345",
    "YELLOW_C": "#FFFF00",
    "YELLOW_B": "#FFEA94",
    "YELLOW_A": "#FFF1B6",
    "GOLD_E": "#C78D46",
    "GOLD_D": "#E1A158",
    "GOLD_C": "#F0AC5F",
    "GOLD_B": "#F9B775",
    "GOLD_A": "#F7C797",
    "RED_E": "#CF5044",
    "RED_D": "#E65A4C",
    "RED_C": "#FC6255",
    "RED_B": "#FF8080",
    "RED_A": "#F7A1A3",
    "MAROON_E": "#94424F",
    "MAROON_D": "#A24D61",
    "MAROON_C": "#C55F73",
    "MAROON_B": "#EC92AB",
    "MAROON_A": "#ECABC1",
    "PURPLE_E": "#644172",
    "PURPLE_D": "#715582",
    "PURPLE_C": "#9A72AC",
    "PURPLE_B": "#B189C6",
    "PURPLE_A": "#CAA3E8",
    "WHITE": "#FFFFFF",
    "BLACK": "#000000",
    "LIGHT_GRAY": "#BBBBBB",
    "LIGHT_GREY": "#BBBBBB",
    "GRAY": "#888888",
    "GREY": "#888888",
    "DARK_GREY": "#444444",
    "DARK_GRAY": "#444444",
    "DARKER_GREY": "#222222",
    "DARKER_GRAY": "#222222",
    "GREY_BROWN": "#736357",
    "PINK": "#D147BD",
    "LIGHT_PINK": "#DC75CD",
    "GREEN_SCREEN": "#00FF00",
    "ORANGE": "#FF862F",
}
COLOR_MAP.update({name.replace("_C", ""): COLOR_MAP[name]
                  for name in COLOR_MAP
                  if name.endswith("_C")})
PALETTE = list(COLOR_MAP.values())
locals().update(COLOR_MAP)<|MERGE_RESOLUTION|>--- conflicted
+++ resolved
@@ -15,18 +15,7 @@
         'font': 'My Font'
     }
 '''
-<<<<<<< HEAD
-=======
-START_X = 30
-START_Y = 20
-NORMAL = 'NORMAL'
-ITALIC = 'ITALIC'
-OBLIQUE = 'OBLIQUE'
-BOLD = 'BOLD'
 
-TEX_TEMPLATE = None
-
->>>>>>> 0261b830
 SCENE_NOT_FOUND_MESSAGE = """
    {} is not in the script
 """
@@ -102,18 +91,7 @@
 DEFAULT_STROKE_WIDTH = 4
 
 # Tex stuff
-TEX_USE_CTEX = False
-TEX_TEXT_TO_REPLACE = "YourTextHere"
-TEMPLATE_TEX_FILE = os.path.join(
-    os.path.dirname(os.path.realpath(__file__)),
-    "tex_template.tex" if not TEX_USE_CTEX else "ctex_template.tex"
-)
-with open(TEMPLATE_TEX_FILE, "r") as infile:
-    TEMPLATE_TEXT_FILE_BODY = infile.read()
-    TEMPLATE_TEX_FILE_BODY = TEMPLATE_TEXT_FILE_BODY.replace(
-        TEX_TEXT_TO_REPLACE,
-        "\\begin{align*}\n" + TEX_TEXT_TO_REPLACE + "\n\\end{align*}",
-    )
+TEX_TEMPLATE = None
 
 # Mathematical constants
 PI = np.pi
