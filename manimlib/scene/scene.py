from time import sleep
import _thread as thread
import datetime
import inspect
import os
import random
import shutil
import subprocess
import warnings

from tqdm import tqdm as ProgressDisplay
import numpy as np
from pydub import AudioSegment

from manimlib.animation.animation import Animation
from manimlib.animation.creation import Write
from manimlib.animation.transform import MoveToTarget, ApplyMethod
from manimlib.camera.camera import Camera
from manimlib.constants import *
from manimlib.container.container import Container
from manimlib.continual_animation.continual_animation import ContinualAnimation
from manimlib.mobject.mobject import Mobject
from manimlib.mobject.svg.tex_mobject import TextMobject
from manimlib.utils.iterables import list_update
from manimlib.utils.output_directory_getters import add_extension_if_not_present
from manimlib.utils.output_directory_getters import get_image_output_directory
from manimlib.utils.output_directory_getters import get_movie_output_directory
from manimlib.utils.output_directory_getters import get_partial_movie_output_directory
from manimlib.utils.output_directory_getters import get_sorted_integer_files


class Scene(Container):
    CONFIG = {
        "camera_class": Camera,
        "camera_config": {},
        "frame_duration": LOW_QUALITY_FRAME_DURATION,
        "construct_args": [],
        "skip_animations": False,
        "write_to_movie": False,
        "save_pngs": False,
        "pngs_mode": "RGBA",
        "movie_file_extension": ".mp4",
        "always_continually_update": False,
        "random_seed": 0,
        "start_at_animation_number": None,
        "end_at_animation_number": None,
        "livestreaming": False,
        "to_twitch": False,
        "twitch_key": None,
        "output_file_name": None,
        "leave_progress_bars": False,
    }

    def __init__(self, **kwargs):
        # Perhaps allow passing in a non-empty *mobjects parameter?
        Container.__init__(self, **kwargs)
        self.camera = self.camera_class(**self.camera_config)
        self.mobjects = []
        self.continual_animations = []
        self.foreground_mobjects = []
        self.num_plays = 0
        self.frame_num = 0
        self.time = 0
        self.original_skipping_status = self.skip_animations
        self.stream_lock = False
        if self.random_seed is not None:
            random.seed(self.random_seed)
            np.random.seed(self.random_seed)

        self.init_audio()
        self.setup()
        if self.livestreaming:
            return None
        try:
            self.construct(*self.construct_args)
        except EndSceneEarlyException:
            if hasattr(self, "writing_process"):
                self.writing_process.terminate()
        self.tear_down()

        if self.write_to_movie:
            self.combine_movie_files()
        self.print_end_message()

    def handle_play_like_call(func):
        def wrapper(self, *args, **kwargs):
            self.handle_animation_skipping()
            should_write = self.write_to_movie and not self.skip_animations
            if should_write:
                self.open_movie_pipe()
                func(self, *args, **kwargs)
                self.close_movie_pipe()
            else:
                func(self, *args, **kwargs)
            self.num_plays += 1
        return wrapper

    def setup(self):
        """
        This is meant to be implement by any scenes which
        are comonly subclassed, and have some common setup
        involved before the construct method is called.
        """
        pass

    def tear_down(self):
        pass

    def setup_bases(self):
        for base in self.__class__.__bases__:
            base.setup(self)

    def construct(self):
        pass  # To be implemented in subclasses

    def __str__(self):
        return self.__class__.__name__

    def get_output_file_name(self):
        if self.output_file_name is not None:
            return self.output_file_name
        return str(self)

    def print_end_message(self):
        print("Played {} animations".format(self.num_plays))

    def set_variables_as_attrs(self, *objects, **newly_named_objects):
        """
        This method is slightly hacky, making it a little easier
        for certain methods (typically subroutines of construct)
        to share local variables.
        """
        caller_locals = inspect.currentframe().f_back.f_locals
        for key, value in list(caller_locals.items()):
            for o in objects:
                if value is o:
                    setattr(self, key, value)
        for key, value in list(newly_named_objects.items()):
            setattr(self, key, value)
        return self

    def get_attrs(self, *keys):
        return [getattr(self, key) for key in keys]

    # Sound
    def init_audio(self):
        self.includes_sound = False

    def create_audio_segment(self):
        self.audio_segment = AudioSegment.silent()

    def add_audio_segment(self, new_segment, time_offset=0):
        if not self.includes_sound:
            self.includes_sound = True
            self.create_audio_segment()
        segment = self.audio_segment
        overly_time = self.get_time() + time_offset
        if overly_time < 0:
            raise Exception("Adding sound at timestamp < 0")

        curr_end = segment.duration_seconds
        new_end = overly_time + new_segment.duration_seconds
        diff = new_end - curr_end
        if diff > 0:
            segment = segment.append(
                AudioSegment.silent(int(np.ceil(diff * 1000))),
                crossfade=0,
            )
        self.audio_segment = segment.overlay(
            new_segment, position=int(1000 * overly_time)
        )

    def add_sound(self, sound_file, time_offset=0):
        new_segment = AudioSegment.from_file(sound_file)
        self.add_audio_segment(new_segment, 0)

    # Only these methods should touch the camera

    def set_camera(self, camera):
        self.camera = camera

    def get_frame(self):
        return np.array(self.camera.get_pixel_array())

    def get_image(self):
        return self.camera.get_image()

    def set_camera_pixel_array(self, pixel_array):
        self.camera.set_pixel_array(pixel_array)

    def set_camera_background(self, background):
        self.camera.set_background(background)

    def reset_camera(self):
        self.camera.reset()

    def capture_mobjects_in_camera(self, mobjects, **kwargs):
        self.camera.capture_mobjects(mobjects, **kwargs)

    def update_frame(
            self,
            mobjects=None,
            background=None,
            include_submobjects=True,
            dont_update_when_skipping=True,
            **kwargs):
        if self.skip_animations and dont_update_when_skipping:
            return
        if mobjects is None:
            mobjects = list_update(
                self.mobjects,
                self.foreground_mobjects,
            )
        if background is not None:
            self.set_camera_pixel_array(background)
        else:
            self.reset_camera()

        kwargs["include_submobjects"] = include_submobjects
        self.capture_mobjects_in_camera(mobjects, **kwargs)

    def freeze_background(self):
        self.update_frame()
        self.set_camera(Camera(self.get_frame()))
        self.clear()
    ###

    def continual_update(self, dt):
        for mobject in self.get_mobject_family_members():
            mobject.update(dt)
        for continual_animation in self.continual_animations:
            continual_animation.update(dt)

    def wind_down(self, *continual_animations, **kwargs):
        wind_down_time = kwargs.get("wind_down_time", 1)
        for continual_animation in continual_animations:
            continual_animation.begin_wind_down(wind_down_time)
        self.wait(wind_down_time)
        # TODO, this is not done with the remove method so as to
        # keep the relevant mobjects.  Better way?
        self.continual_animations = [ca for ca in self.continual_animations if ca in continual_animations]

    def should_continually_update(self):
        if self.always_continually_update:
            return True
        if len(self.continual_animations) > 0:
            return True
        any_time_based_update = any([
            len(m.get_time_based_updaters()) > 0
            for m in self.get_mobject_family_members()
        ])
        if any_time_based_update:
            return True
        return False

    ###

    def get_time(self):
        return self.time

    def increment_time(self, d_time):
        self.time += d_time

    ###

    def get_top_level_mobjects(self):
        # Return only those which are not in the family
        # of another mobject from the scene
        mobjects = self.get_mobjects()
        families = [m.get_family() for m in mobjects]

        def is_top_level(mobject):
            num_families = sum([
                (mobject in family)
                for family in families
            ])
            return num_families == 1
        return list(filter(is_top_level, mobjects))

    def get_mobject_family_members(self):
        return self.camera.extract_mobject_family_members(self.mobjects)

    def separate_mobjects_and_continual_animations(self, mobjects_or_continual_animations):
        mobjects = []
        continual_animations = []
        for item in mobjects_or_continual_animations:
            if isinstance(item, Mobject):
                mobjects.append(item)
            elif isinstance(item, ContinualAnimation):
                mobjects.append(item.mobject)
                continual_animations.append(item)
            else:
                raise Exception("""
                    Adding/Removing something which is
                    not a Mobject or a ContinualAnimation
                 """)
        return mobjects, continual_animations

    def add(self, *mobjects_or_continual_animations):
        """
        Mobjects will be displayed, from background to foreground,
        in the order with which they are entered.
        """
        mobjects, continual_animations = self.separate_mobjects_and_continual_animations(
            mobjects_or_continual_animations
        )
        mobjects += self.foreground_mobjects
        self.restructure_mobjects(to_remove=mobjects)
        self.mobjects += mobjects
        self.continual_animations += continual_animations
        return self

    def add_mobjects_among(self, values):
        """
        So a scene can just add all mobjects it's defined up to that point
        by calling add_mobjects_among(locals().values())
        """
        mobjects = [x for x in values if isinstance(x, Mobject)]
        self.add(*mobjects)
        return self

    def remove(self, *mobjects_or_continual_animations):
        mobjects, continual_animations = self.separate_mobjects_and_continual_animations(
            mobjects_or_continual_animations
        )

        to_remove = self.camera.extract_mobject_family_members(mobjects)
        for list_name in "mobjects", "foreground_mobjects":
            self.restructure_mobjects(mobjects, list_name, False)

        self.continual_animations = [
            ca for ca in self.continual_animations if ca not in
            continual_animations and ca.mobject not in to_remove]
        return self

    def restructure_mobjects(
        self, to_remove,
        mobject_list_name="mobjects",
        extract_families=True
    ):
        """
        In cases where the scene contains a group, e.g. Group(m1, m2, m3), but one
        of its submobjects is removed, e.g. scene.remove(m1), the list of mobjects
        will be editing to contain other submobjects, but not m1, e.g. it will now
        insert m2 and m3 to where the group once was.
        """
        if extract_families:
            to_remove = self.camera.extract_mobject_family_members(to_remove)
        _list = getattr(self, mobject_list_name)
        new_list = self.get_restructured_mobject_list(_list, to_remove)
        setattr(self, mobject_list_name, new_list)
        return self

    def get_restructured_mobject_list(self, mobjects, to_remove):
        new_mobjects = []

        def add_safe_mobjects_from_list(list_to_examine, set_to_remove):
            for mob in list_to_examine:
                if mob in set_to_remove:
                    continue
                intersect = set_to_remove.intersection(mob.get_family())
                if intersect:
                    add_safe_mobjects_from_list(mob.submobjects, intersect)
                else:
                    new_mobjects.append(mob)
        add_safe_mobjects_from_list(mobjects, set(to_remove))
        return new_mobjects

    def add_foreground_mobjects(self, *mobjects):
        self.foreground_mobjects = list_update(
            self.foreground_mobjects,
            mobjects
        )
        self.add(*mobjects)
        return self

    def add_foreground_mobject(self, mobject):
        return self.add_foreground_mobjects(mobject)

    def remove_foreground_mobjects(self, *to_remove):
        self.restructure_mobjects(to_remove, "foreground_mobjects")
        return self

    def remove_foreground_mobject(self, mobject):
        return self.remove_foreground_mobjects(mobject)

    def bring_to_front(self, *mobjects):
        self.add(*mobjects)
        return self

    def bring_to_back(self, *mobjects):
        self.remove(*mobjects)
        self.mobjects = list(mobjects) + self.mobjects
        return self

    def clear(self):
        self.mobjects = []
        self.foreground_mobjects = []
        self.continual_animation = []
        return self

    def get_mobjects(self):
        return list(self.mobjects)

    def get_mobject_copies(self):
        return [m.copy() for m in self.mobjects]

    def get_moving_mobjects(self, *animations):
        # Go through mobjects from start to end, and
        # as soon as there's one that needs updating of
        # some kind per frame, return the list from that
        # point forward.
        animation_mobjects = [anim.mobject for anim in animations]
        ca_mobjects = [ca.mobject for ca in self.continual_animations]
        mobjects = self.get_mobject_family_members()
        for i, mob in enumerate(mobjects):
            update_possibilities = [
                mob in animation_mobjects,
                mob in ca_mobjects,
                len(mob.get_updaters()) > 0,
                mob in self.foreground_mobjects
            ]
            for possibility in update_possibilities:
                if possibility:
                    return mobjects[i:]
        return []

    def get_time_progression(self, run_time, n_iterations=None, override_skip_animations=False):
        if self.skip_animations and not override_skip_animations:
            times = [run_time]
        else:
            step = self.frame_duration
            times = np.arange(0, run_time, step)
        time_progression = ProgressDisplay(
            times, total=n_iterations,
            leave=self.leave_progress_bars,
        )
        return time_progression

    def get_run_time(self, animations):
        return np.max([animation.run_time for animation in animations])

    def get_animation_time_progression(self, animations):
        run_time = self.get_run_time(animations)
        time_progression = self.get_time_progression(run_time)
        time_progression.set_description("".join([
            "Animation {}: ".format(self.num_plays),
            str(animations[0]),
            (", etc." if len(animations) > 1 else ""),
        ]))
        return time_progression

    def compile_play_args_to_animation_list(self, *args):
        """
        Each arg can either be an animation, or a mobject method
        followed by that methods arguments (and potentially follow
        by a dict of kwargs for that method).
        This animation list is built by going through the args list,
        and each animation is simply added, but when a mobject method
        s hit, a MoveToTarget animation is built using the args that
        follow up until either another animation is hit, another method
        is hit, or the args list runs out.
        """
        animations = []
        state = {
            "curr_method": None,
            "last_method": None,
            "method_args": [],
        }

        def compile_method(state):
            if state["curr_method"] is None:
                return
            mobject = state["curr_method"].__self__
            if state["last_method"] and state["last_method"].__self__ is mobject:
                animations.pop()
                # method should already have target then.
            else:
                mobject.generate_target()
            #
            if len(state["method_args"]) > 0 and isinstance(state["method_args"][-1], dict):
                method_kwargs = state["method_args"].pop()
            else:
                method_kwargs = {}
            state["curr_method"].__func__(
                mobject.target,
                *state["method_args"],
                **method_kwargs
            )
            animations.append(MoveToTarget(mobject))
            state["last_method"] = state["curr_method"]
            state["curr_method"] = None
            state["method_args"] = []

        for arg in args:
            if isinstance(arg, Animation):
                compile_method(state)
                animations.append(arg)
            elif inspect.ismethod(arg):
                compile_method(state)
                state["curr_method"] = arg
            elif state["curr_method"] is not None:
                state["method_args"].append(arg)
            elif isinstance(arg, Mobject):
                raise Exception("""
                    I think you may have invoked a method
                    you meant to pass in as a Scene.play argument
                """)
            else:
                raise Exception("Invalid play arguments")
        compile_method(state)
        return animations

    def handle_animation_skipping(self):
        if self.start_at_animation_number:
            if self.num_plays == self.start_at_animation_number:
                self.skip_animations = False
        if self.end_at_animation_number:
            if self.num_plays >= self.end_at_animation_number:
                self.skip_animations = True
                raise EndSceneEarlyException()

    @handle_play_like_call
    def play(self, *args, **kwargs):
        if self.livestreaming:
            self.stream_lock = False
        if len(args) == 0:
            warnings.warn("Called Scene.play with no animations")
            return

        animations = self.compile_play_args_to_animation_list(*args)
        for animation in animations:
            # This is where kwargs to play like run_time and rate_func
            # get applied to all animations
            animation.update_config(**kwargs)
            # Anything animated that's not already in the
            # scene gets added to the scene
            if animation.mobject not in self.get_mobject_family_members():
                self.add(animation.mobject)
        moving_mobjects = self.get_moving_mobjects(*animations)

        # Paint all non-moving objects onto the screen, so they don't
        # have to be rendered every frame
        self.update_frame(excluded_mobjects=moving_mobjects)
        static_image = self.get_frame()
        for t in self.get_animation_time_progression(animations):
            for animation in animations:
                animation.update(t / animation.run_time)
            self.continual_update(dt=self.frame_duration)
            self.update_frame(moving_mobjects, static_image)
            self.add_frames(self.get_frame())
        self.mobjects_from_last_animation = [
            anim.mobject for anim in animations
        ]
        self.clean_up_animations(*animations)
        if self.skip_animations:
            self.continual_update(self.get_run_time(animations))
        else:
            self.continual_update(0)

        if self.livestreaming:
            self.stream_lock = True
            thread.start_new_thread(self.idle_stream, ())
        return self

    def idle_stream(self):
        while(self.stream_lock):
            a = datetime.datetime.now()
            self.update_frame()
            n_frames = 1
            frame = self.get_frame()
            self.add_frames(*[frame] * n_frames)
            b = datetime.datetime.now()
            time_diff = (b - a).total_seconds()
            if time_diff < self.frame_duration:
                sleep(self.frame_duration - time_diff)

    def clean_up_animations(self, *animations):
        for animation in animations:
            animation.clean_up(self)
        return self

    def get_mobjects_from_last_animation(self):
        if hasattr(self, "mobjects_from_last_animation"):
            return self.mobjects_from_last_animation
        return []

    def get_wait_time_progression(self, duration, stop_condition):
        if stop_condition is not None:
            time_progression = self.get_time_progression(
                duration,
                n_iterations=-1,  # So it doesn't show % progress
                override_skip_animations=True

            )
            time_progression.set_description(
                "Waiting for {}".format(stop_condition.__name__)
            )
        else:
            time_progression = self.get_time_progression(duration)
            time_progression.set_description(
                "Waiting {}".format(self.num_plays)
            )
        return time_progression

    @handle_play_like_call
    def wait(self, duration=DEFAULT_WAIT_TIME, stop_condition=None):
        if self.should_continually_update():
            time_progression = self.get_wait_time_progression(duration, stop_condition)
            for t in time_progression:
                self.continual_update(dt=self.frame_duration)
                self.update_frame()
                self.add_frames(self.get_frame())
                if stop_condition and stop_condition():
                    time_progression.close()
                    break
        elif self.skip_animations:
            # Do nothing
            return self
        else:
            self.update_frame()
            n_frames = int(duration / self.frame_duration)
            frame = self.get_frame()
            self.add_frames(*[frame] * n_frames)
        return self

    def wait_until(self, stop_condition, max_time=60):
        self.wait(max_time, stop_condition=stop_condition)

    def force_skipping(self):
        self.original_skipping_status = self.skip_animations
        self.skip_animations = True
        return self

    def revert_to_original_skipping_status(self):
        if hasattr(self, "original_skipping_status"):
            self.skip_animations = self.original_skipping_status
        return self

    def add_frames(self, *frames):
        if self.skip_animations:
            return
        self.increment_time(len(frames) * self.frame_duration)
        if self.write_to_movie:
            for frame in frames:
                if self.save_pngs:
                    self.save_image(
                        "frame" + str(self.frame_num), self.pngs_mode, True
                    )
                    self.frame_num = self.frame_num + 1
                self.writing_process.stdin.write(frame.tostring())

    # Display methods

    def show_frame(self):
        self.update_frame(dont_update_when_skipping=False)
        self.get_image().show()

    def get_image_file_path(self, name=None, dont_update=False):
        sub_dir = "images"
        output_file_name = self.get_output_file_name()
        if dont_update:
            sub_dir = output_file_name
        path = get_image_output_directory(self.__class__, sub_dir)
        file_name = add_extension_if_not_present(
            name or output_file_name, ".png"
        )
        return os.path.join(path, file_name)

    def save_image(self, name=None, mode="RGB", dont_update=False):
        path = self.get_image_file_path(name, dont_update)
        if not dont_update:
            self.update_frame(dont_update_when_skipping=False)
        image = self.get_image()
        image = image.convert(mode)
        image.save(path)

    def get_movie_file_path(self, name=None, extension=None):
        directory = get_movie_output_directory(
            self.__class__, self.camera_config, self.frame_duration
        )
        if extension is None:
            extension = self.movie_file_extension
        if name is None:
            name = self.get_output_file_name()
        file_path = os.path.join(directory, name)
        if not file_path.endswith(extension):
            file_path += extension
        return file_path

    def get_partial_movie_directory(self):
        return get_partial_movie_output_directory(
            self.__class__, self.camera_config, self.frame_duration
        )

    def open_movie_pipe(self):
        directory = self.get_partial_movie_directory()
        file_path = os.path.join(
            directory, "{}{}".format(
                self.num_plays,
                self.movie_file_extension,
            )
        )
        temp_file_path = file_path.replace(".", "_temp.")

        self.movie_file_path = file_path
        self.temp_movie_file_path = temp_file_path

        fps = int(1 / self.frame_duration)
        height = self.camera.get_pixel_height()
        width = self.camera.get_pixel_width()

        command = [
            FFMPEG_BIN,
            '-y',  # overwrite output file if it exists
            '-f', 'rawvideo',
            '-s', '%dx%d' % (width, height),  # size of one frame
            '-pix_fmt', 'rgba',
            '-r', str(fps),  # frames per second
            '-i', '-',  # The imput comes from a pipe
            '-c:v', 'h264_nvenc',
            '-an',  # Tells FFMPEG not to expect any audio
            '-loglevel', 'error',
        ]
        if self.movie_file_extension == ".mov":
            # This is if the background of the exported video
            # should be transparent.
            command += [
                '-vcodec', 'qtrle',
                # '-vcodec', 'png',
            ]
        else:
            command += [
                '-vcodec', 'libx264',
                '-pix_fmt', 'yuv420p',
            ]
        if self.livestreaming:
            if self.to_twitch:
                command += ['-f', 'flv']
                command += ['rtmp://live.twitch.tv/app/' + self.twitch_key]
            else:
                command += ['-f', 'mpegts']
                command += [STREAMING_PROTOCOL + '://' + STREAMING_IP + ':' + STREAMING_PORT]
        else:
            command += [temp_file_path]
        self.writing_process = subprocess.Popen(command, stdin=subprocess.PIPE)

    def close_movie_pipe(self):
        self.writing_process.stdin.close()
        self.writing_process.wait()
        if self.livestreaming:
            return True
        shutil.move(
            self.temp_movie_file_path,
            self.movie_file_path,
        )

    def combine_movie_files(self):
        # TODO, this could probably use a refactor
        partial_movie_file_directory = self.get_partial_movie_directory()
        kwargs = {
            "remove_non_integer_files": True,
            "extension": self.movie_file_extension,
        }
        if self.start_at_animation_number is not None:
            kwargs["min_index"] = self.start_at_animation_number
        if self.end_at_animation_number is not None:
            kwargs["max_index"] = self.end_at_animation_number
        else:
            kwargs["remove_indices_greater_than"] = self.num_plays - 1
        partial_movie_files = get_sorted_integer_files(
            partial_movie_file_directory,
            **kwargs
        )
        # Write a file partial_file_list.txt containing all
        # partial movie files
        file_list = os.path.join(
            partial_movie_file_directory,
            "partial_movie_file_list.txt"
        )
        with open(file_list, 'w') as fp:
            for pf_path in partial_movie_files:
                if os.name == 'nt':
                    pf_path = pf_path.replace('\\', '/')

                fp.write("file {}\n".format(pf_path))

        movie_file_path = self.get_movie_file_path()
        commands = [
            FFMPEG_BIN,
            '-y',  # overwrite output file if it exists
            '-f', 'concat',
            '-safe', '0',
            '-i', file_list,
            '-c', 'copy',
            '-loglevel', 'error',
            movie_file_path
        ]
<<<<<<< HEAD
        combine_process = subprocess.Popen(commands)
        combine_process.wait()
        for pf_path in partial_movie_files:
            os.remove(pf_path)
        os.remove(file_list)
        os.rmdir(partial_movie_file_directory)
        os.rmdir(os.path.join(partial_movie_file_directory, os.path.pardir))
        print("File ready at {}".format(movie_file_path))
=======
        if not self.includes_sound:
            commands.insert(-1, '-an')
        subprocess.call(commands)
        os.remove(file_list)
>>>>>>> 2cf3d4db

        if self.includes_sound:
            sound_file_path = movie_file_path.replace(
                self.movie_file_extension, ".wav"
            )
            # Makes sure sound file length will match video file
            self.add_audio_segment(AudioSegment.silent(0))
            self.audio_segment.export(sound_file_path)
            temp_file_path = movie_file_path.replace(".", "_temp.")
            commands = commands = [
                "ffmpeg",
                "-i", movie_file_path,
                "-i", sound_file_path,
                '-y',  # overwrite output file if it exists
                "-c:v", "copy", "-c:a", "aac",
                '-loglevel', 'error',
                "-shortest",
                "-strict", "experimental",
                temp_file_path,
            ]
            subprocess.call(commands)
            shutil.move(temp_file_path, movie_file_path)
            # subprocess.call(["rm", self.temp_movie_file_path])
            subprocess.call(["rm", sound_file_path])

        print("\nAnimation ready at {}\n".format(movie_file_path))

    # TODO, this doesn't belong in Scene, but should be
    # part of some more specialized subclass optimized
    # for livestreaming
    def tex(self, latex):
        eq = TextMobject(latex)
        anims = []
        anims.append(Write(eq))
        for mobject in self.mobjects:
            anims.append(ApplyMethod(mobject.shift, 2 * UP))
        self.play(*anims)


class EndSceneEarlyException(Exception):
    pass<|MERGE_RESOLUTION|>--- conflicted
+++ resolved
@@ -796,21 +796,15 @@
             '-loglevel', 'error',
             movie_file_path
         ]
-<<<<<<< HEAD
+        if not self.includes_sound:
+            commands.insert(-1, '-an')
+
         combine_process = subprocess.Popen(commands)
         combine_process.wait()
         for pf_path in partial_movie_files:
             os.remove(pf_path)
         os.remove(file_list)
-        os.rmdir(partial_movie_file_directory)
-        os.rmdir(os.path.join(partial_movie_file_directory, os.path.pardir))
         print("File ready at {}".format(movie_file_path))
-=======
-        if not self.includes_sound:
-            commands.insert(-1, '-an')
-        subprocess.call(commands)
-        os.remove(file_list)
->>>>>>> 2cf3d4db
 
         if self.includes_sound:
             sound_file_path = movie_file_path.replace(
